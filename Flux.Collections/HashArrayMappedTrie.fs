namespace rec Flux.Collections

open Flux
open Flux.Bit
open System.Collections.Generic
open System.ComponentModel

#if X64
type BitmapHolder = UInt64W
#else
type BitmapHolder = UInt32W
#endif

type private Node<'K, 'T> =
    | Leaf of KVEntry<'K, 'T>
    | LeafWithCollisions of KVEntry<'K, 'T> list
    | Branch of Bitmap<BitmapHolder> * Node<'K, 'T> array

[<Struct>]
type private Prefix = Prefix of bits: uint32 * length: int<bit>

type private AddOutcome =
    | Added
    | Replaced

type private RemoveOutcome<'K, 'T> =
    | NothingLeft
    | Removed of Node<'K, 'T>
    | NotFound

[<Struct>]
type KeyNotFound<'K> = KeyNotFound of 'K

exception KeyNotFoundException of Message: string * Key: obj KeyNotFound

type Hamt<'K, 'V when 'K: equality> =
    private
    | Empty
    | Trie of root: Node<'K, 'V> * count: int

    interface IReadOnlyDictionary<'K, 'V> with

        member this.GetEnumerator(): IEnumerator<KeyValuePair<'K, 'V>> =
            this
            |> Hamt.toSeq
            |> Seq.map (fun entry -> KeyValuePair(KVEntry.key entry, KVEntry.value entry))
            |> Enumerable.enumerator

        member this.GetEnumerator(): System.Collections.IEnumerator =
            upcast (Enumerable.enumerator (this :> IEnumerable<_>))

        member this.ContainsKey key = Hamt.containsKey key this

        member this.Count = Hamt.count this

        member this.Item
            with get key = Hamt.find key this

        member this.Keys = Hamt.keys this

        member this.TryGetValue(key: 'K, value: byref<'V>): bool =
            match Hamt.maybeFind key this with
            | Some v -> value <- v; true
            | None -> false

        member this.Values = this |> Hamt.keys |> Seq.map (fun k -> Hamt.find k this)

module Hamt =
    open Prefix
    open KVEntry

    module private Prefix =

        [<Literal>]
        let HashSize = 32<bit>

        let inline uhash key =
            key
            |> hash
            |> uint32

        let inline currentLevelPrefixFromHash currentLength hash =
            Prefix(rshift hash (HashSize - currentLength), currentLength)

        let inline fullPrefixFromHash hash = currentLevelPrefixFromHash HashSize hash

        let inline prefixBits (Prefix(bits, _)) = bits

        let inline length (Prefix(_, length)) = length

    module private CollisionHelpers =

        let collisionHash entries =
            entries
            |> List.head
            |> key
            |> uhash

        let insertOrReplace entry entries =
            entries
            |> List.tryFindIndex (fun e -> key e = key entry)
            |> Option.map (fun index ->
                match List.splitAt index entries with
                | before, _ :: after -> before @ entry :: after, Replaced
                | _ -> failwith "Never")
            |> Option.defaultWith (fun () -> entry :: entries, Added)

        let removeIfExists targetKey entries =
            entries
            |> List.tryFindIndex (fun e -> key e = targetKey)
            |> Option.map (fun index ->
                match List.splitAt index entries with
                | before, _ :: after -> before @ after
                | _ -> failwith "Never")
            |> Option.defaultValue entries

    module private Node =

        open CollisionHelpers
        open Bitmap

        let inline childBitIndex prefix = (prefixBits prefix) &&& bitIndexMask<BitmapHolder>() |> asBits

        let inline containsChild childBitIndex bitmap = Bitmap.isBitOn childBitIndex bitmap

        let childArrayIndex childBitIndex bitmap =
            bitmap
            |> Bitmap.onlyLowerBits childBitIndex
            |> Bitmap.countBitsOn
            |> int

        let inline nextLayerPrefix (Prefix(bits, length)) =
            let shift = min length (bitIndexBits<BitmapHolder>())
            Prefix(rshift bits shift, length - shift)

        let rec add entry entryHash prefix node =
            match node with
            | Leaf oldEntry when key entry = key oldEntry -> Leaf entry, Replaced
            | Leaf oldEntry ->
                let oldHash =
                    oldEntry
                    |> key
                    |> uhash
                if entryHash = oldHash then
                    LeafWithCollisions [ entry; oldEntry ], AddOutcome.Added
                else
                    let oldPrefix = currentLevelPrefixFromHash (length prefix) oldHash
                    Branch(Bitmap.bit (childBitIndex oldPrefix), [| node |]) |> add entry entryHash prefix
            | LeafWithCollisions entries ->
                let collisionHash = collisionHash entries
                if entryHash = collisionHash then
                    let (newEntries, outcome) = insertOrReplace entry entries
                    LeafWithCollisions newEntries, outcome
                else
                    let collisionPrefix = currentLevelPrefixFromHash (length prefix) collisionHash
                    let collisionBitIndex = childBitIndex collisionPrefix
                    Branch(Bitmap.bit collisionBitIndex, [| node |]) |> add entry entryHash prefix
            | Branch(bitmap, children) ->
                let bitIndex = childBitIndex prefix
                let arrayIndex = childArrayIndex bitIndex bitmap
                if containsChild bitIndex bitmap then
                    let (newChild, outcome) = add entry entryHash (nextLayerPrefix prefix) children.[arrayIndex]
                    Branch(bitmap, Array.put newChild arrayIndex children), outcome
                else
                    Branch(setBit bitIndex bitmap, Array.insert (Leaf entry) arrayIndex children), Added

        let rec containsKey targetKey targetHash prefix =
            function
            | Leaf(KVEntry(key, _)) when key = targetKey -> true
            | Leaf _ -> false
            | LeafWithCollisions entries when collisionHash entries = targetHash ->
                List.exists (fun (KVEntry(key, _)) -> key = targetKey) entries
            | LeafWithCollisions _ -> false
            | Branch(bitmap, children) ->
                let bitIndex = childBitIndex prefix
                if containsChild bitIndex bitmap then
                    containsKey targetKey targetHash (nextLayerPrefix prefix)
                        children.[childArrayIndex bitIndex bitmap]
                else
                    false

        let rec maybeFind targetKey targetHash prefix node =
            match node with
            | Leaf(KVEntry(key, value)) when key = targetKey -> Some value
            | Leaf _ -> None
            | LeafWithCollisions entries when collisionHash entries = targetHash ->
                List.tryFind (fun entry -> key entry = targetKey) entries |> Option.map value
            | LeafWithCollisions _ -> None
            | Branch(bitmap, children) ->
                let bitIndex = childBitIndex prefix
                if containsChild bitIndex bitmap
                then maybeFind targetKey targetHash (nextLayerPrefix prefix) children.[childArrayIndex bitIndex bitmap]
                else None

        let rec remove targetKey targetHash prefix node =
            match node with
            | Leaf(KVEntry(key, _)) when key = targetKey -> NothingLeft
            | Leaf _ -> NotFound
            | LeafWithCollisions entries when collisionHash entries = targetHash ->
                match removeIfExists targetKey entries with
                | newEntries when LanguagePrimitives.PhysicalEquality entries newEntries -> NotFound
                | [ single ] -> Removed(Leaf single)
                | moreThanOne -> Removed(LeafWithCollisions moreThanOne)
            | LeafWithCollisions _ -> NotFound
            | Branch(bitmap, children) ->
                let bitIndex = childBitIndex prefix
                if containsChild bitIndex bitmap then
                    let childArrayIndex = childArrayIndex bitIndex bitmap
                    match remove targetKey targetHash (nextLayerPrefix prefix) (Array.item childArrayIndex children) with
                    | NotFound -> NotFound
                    | Removed child -> Removed(Branch(bitmap, Array.put child childArrayIndex children))
                    | NothingLeft ->
                        let newBitmap = clearBit bitIndex bitmap
                        if Array.isEmpty children
                        then NothingLeft
                        elif Array.length children = 1
                        then Removed(Array.head children)
                        else Removed(Branch(newBitmap, Array.remove childArrayIndex children))
                else
                    NotFound

        let rec toSeq =
            function
            | Leaf entry -> Seq.singleton entry
            | LeafWithCollisions entries -> upcast entries
            | Branch(_, children) -> Seq.collect toSeq children

        let rec keys =
            function
            | Leaf entry -> Seq.singleton (key entry)
            | LeafWithCollisions entries -> Seq.map key entries
            | Branch(_, children) -> Seq.collect keys children

    let empty = Empty

    let isEmpty hamt =
        match hamt with
        | Empty -> true
        | _ -> false

    let count =
        function
        | Empty -> 0
        | Trie(_, count) -> count

    let add key value =
        function
        | Empty -> Trie(Leaf(KVEntry(key, value)), 1)
        | Trie(root, count) ->
            let hash = uhash key
            match Node.add (KVEntry(key, value)) hash (fullPrefixFromHash hash) root with
            | newRoot, Added -> Trie(newRoot, count + 1)
            | newRoot, Replaced -> Trie(newRoot, count)

    let containsKey key =
        function
        | Empty -> false
        | Trie(root, _) ->
            let hash = uhash key
            Node.containsKey key hash (fullPrefixFromHash hash) root

    let maybeFind key =
        function
        | Empty -> None
        | Trie(root, _) ->
            let hash = uhash key
            Node.maybeFind key hash (fullPrefixFromHash hash) root

    let find key hamt =
        match maybeFind key hamt with
        | Some value -> value
        | None -> KeyNotFoundException("Key not found in Hamt", KeyNotFound (upcast key)) |> raise

    let remove key hamt =
        match hamt with
        | Empty -> Empty
        | Trie(root, count) ->
            let hash = uhash key
            match Node.remove key hash (fullPrefixFromHash hash) root with
            | NotFound -> hamt
            | Removed node -> Trie(node, count - 1)
            | NothingLeft -> Empty

    let toSeq hamt =
        match hamt with
        | Empty -> Seq.empty
        | Trie(root, _) -> Node.toSeq root

    let keys hamt =
        match hamt with
        | Empty -> Seq.empty
        | Trie(root, _) -> Node.keys root

<<<<<<< HEAD
    let findAndSet k f h =
        let x = find k h
        add k (f x) h

    let maybeFindAndSet k f h =
        h
        |> maybeFind k
        |> Option.map (fun x -> add k (f x) h)

    let maybeFindAndSet' k f h =
        h
        |> maybeFind k
        |> Option.map (fun x -> add k (f x) h)
        |> Option.defaultValue h

    let findAndRemove k h =
        let v = Hamt.find k h
        v, Hamt.remove k h

    let maybeFindAndRemove k h =
        Hamt.maybeFind k h
        |> Option.map (fun v -> v, Hamt.remove k h)

    let maybeFindAndRemove' k h =
        Hamt.maybeFind k h
        |> Option.map (fun v -> Some v, Hamt.remove k h)
        |> Option.defaultValue (None, h)
=======
    module Lens =

        let inline _key k = find k, fun v -> add k v

        let inline _keyMaybe k = maybeFind k, fun v -> add k v
>>>>>>> 96dae750
<|MERGE_RESOLUTION|>--- conflicted
+++ resolved
@@ -291,7 +291,6 @@
         | Empty -> Seq.empty
         | Trie(root, _) -> Node.keys root
 
-<<<<<<< HEAD
     let findAndSet k f h =
         let x = find k h
         add k (f x) h
@@ -319,10 +318,8 @@
         Hamt.maybeFind k h
         |> Option.map (fun v -> Some v, Hamt.remove k h)
         |> Option.defaultValue (None, h)
-=======
     module Lens =
 
         let inline _key k = find k, fun v -> add k v
 
-        let inline _keyMaybe k = maybeFind k, fun v -> add k v
->>>>>>> 96dae750
+        let inline _keyMaybe k = maybeFind k, fun v -> add k v