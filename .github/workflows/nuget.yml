--- conflicted
+++ resolved
@@ -2,9 +2,6 @@
 
 on:
   push:
-<<<<<<< HEAD
-    branches: [ master ]
-=======
   pull_request:
   release:
     types:
@@ -20,7 +17,6 @@
   # Official NuGet Feed settings
   NUGET_FEED: https://api.nuget.org/v3/index.json
   NUGET_KEY: ${{ secrets.NUGET_API_KEY }}
->>>>>>> 8d010f74
 
 jobs:
   build:
